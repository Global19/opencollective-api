{
  "name": "opencollective-api",
  "version": "2.0.308",
  "description": "Open Collective API",
  "author": "@philmod @arnaudbenard @xdamman @asood123",
  "main": "server/index.js",
  "engines": {
    "node": "10.3.0",
    "npm": "6.1.0"
  },
  "dependencies": {
    "@babel/core": "7.2.2",
    "@babel/node": "7.2.2",
    "@babel/plugin-proposal-class-properties": "7.3.0",
    "@babel/plugin-transform-async-to-generator": "7.2.0",
    "@babel/preset-env": "7.3.1",
    "@octokit/rest": "16.14.0",
    "algoliasearch": "3.32.0",
    "amqplib": "0.5.3",
    "apollo-errors": "1.9.0",
    "apollo-server-express": "2.4.0",
    "argparse": "1.0.10",
    "async": "0.9.2",
    "axios": "0.18.0",
    "babel-plugin-add-module-exports": "1.0.0",
    "babel-plugin-lodash": "3.3.4",
    "base64url": "3.0.1",
    "bcrypt": "3.0.4",
    "bluebird": "3.5.3",
    "body-parser": "1.18.3",
    "child-process-promise": "2.2.1",
    "clearbit": "1.3.4",
    "cloudflare-ip": "0.0.7",
    "config": "3.0.1",
    "connect-session-sequelize": "6.0.0",
    "cookie-parser": "1.4.3",
    "cors": "2.8.5",
    "cucumber": "5.1.0",
    "dataloader": "1.4.0",
    "dataloader-sequelize": "1.7.8",
    "debug": "4.1.1",
    "deepmerge": "3.1.0",
    "dotenv": "6.2.0",
    "errorhandler": "1.5.0",
    "express": "4.16.4",
    "express-graphql": "0.7.1",
    "express-server-status": "1.0.3",
    "express-session": "1.15.6",
    "flat": "4.1.0",
    "forest-express-sequelize": "2.17.0",
    "fs-extra": "7.0.1",
    "graphql": "0.13.2",
    "graphql-iso-date": "3.6.1",
    "graphql-type-json": "0.2.1",
    "handlebars": "4.1.0",
    "hashids": "1.2.2",
    "he": "1.2.0",
    "helmet": "3.15.1",
    "html-pdf": "2.2.0",
    "ics": "2.13.0",
    "intl-messageformat": "2.2.0",
    "isomorphic-fetch": "2.2.1",
    "joi": "14.3.1",
    "json2csv": "3.4.2",
    "jsonwebtoken": "5.7.0",
    "juice": "5.1.0",
    "knox": "github:automattic/knox#278337d7673341658efcc81e631c3f63fa53d374",
    "knox-mpu-alt": "0.2.2",
    "limax": "1.7.0",
    "lodash": "4.17.11",
    "lru-cache": "5.1.1",
    "md5": "2.2.1",
    "memjs": "1.2.0",
    "merge-options": "1.0.1",
    "mime": "2.4.0",
    "moment": "2.24.0",
    "moment-timezone": "0.5.23",
    "morgan": "1.9.1",
    "multer": "1.4.1",
    "node-fetch": "2.3.0",
    "node-slack": "0.0.7",
    "node-slug": "0.0.2",
    "nodemailer": "5.1.1",
    "p-queue": "3.0.0",
    "passport": "0.4.0",
    "passport-github": "1.1.0",
    "passport-meetup-oauth2": "0.0.2",
    "passport-twitter": "1.0.4",
    "paypal-adaptive": "0.4.2",
    "paypal-rest-sdk": "1.8.1",
    "pg": "7.8.0",
    "pg-connection-string": "2.0.0",
    "pg-format": "1.0.4",
    "pg-hstore": "2.3.2",
    "prepend-http": "2.0.0",
    "query-string": "6.2.0",
    "querystring": "0.2.0",
    "request-as-curl": "0.1.0",
    "request-promise": "4.2.2",
    "sanitize-html": "1.20.0",
    "sequelize": "4.42.0",
    "sequelize-cli": "4.0.0",
    "sequelize-temporal": "1.0.6",
    "showdown": "1.9.0",
    "stripe": "4.8.0",
    "twitter": "1.7.1",
    "unicode": "11.0.1",
    "uuid": "3.3.2",
<<<<<<< HEAD
    "validator": "10.11.0",
    "winston": "3.1.0"
=======
    "winston": "3.2.1"
>>>>>>> dfaeee43
  },
  "devDependencies": {
    "@babel/cli": "7.2.3",
    "@babel/polyfill": "7.2.5",
    "@babel/register": "7.0.0",
    "babel-eslint": "^10.0.1",
    "babel-plugin-istanbul": "^5.1.0",
    "chai": "^4.2.0",
    "chai-as-promised": "^7.1.1",
    "chai-jest-snapshot": "^2.0.0",
    "chance": "^1.0.18",
    "cheerio": "^1.0.0-rc.2",
    "coveralls": "^3.0.2",
    "eslint": "^5.12.1",
    "eslint-config-opencollective": "^1.5.0",
    "eslint-plugin-babel": "^5.3.0",
    "eslint-plugin-import": "^2.16.0",
    "eslint-plugin-mocha": "5.2.1",
    "eslint-plugin-node": "^8.0.1",
    "eslint-plugin-react": "^7.12.4",
    "graphiql": "^0.12.0",
    "husky": "^1.3.1",
    "jsdoc": "^3.5.5",
    "jsdoc-simple-theme": "^1.2.6",
    "lint-staged": "^8.1.1",
    "mocha": "^5.2.0",
    "mocha-circleci-reporter": "^0.0.3",
    "mocha-lcov-reporter": "^1.3.0",
    "nock": "^10.0.6",
    "nodemon": "^1.18.9",
    "nyc": "^13.1.0",
    "prettier": "1.16.3",
    "prompts": "^2.0.1",
    "react": "^16.7.0",
    "react-dom": "^16.7.0",
    "sinon": "^7.2.3",
    "supertest": "^3.4.2",
    "supertest-as-promised": "^4.0.2"
  },
  "scripts": {
    "start": "node ./dist/index.js",
    "doc:gen": "jsdoc --configure .jsdoc.json --verbose",
    "predocker:dev": "npm install && npm run db:setup && babel-node ./scripts/db_restore.js opencollective_dvl",
    "docker:dev": "npm run dev",
    "build": "npm run build:clean && npm run build:updates && npm run build:server",
    "build:clean": "rm -rf dist && mkdir dist",
    "build:updates": "npm --prefix node_modules/cloudflare-ip run update-list",
    "build:server": "babel server -d ./dist",
    "dev": "nodemon server/index.js -x babel-node . -e js,hbs",
    "hint": "npm run lint:quiet",
    "lint": "eslint .",
    "lint:fix": "npm run lint -- --fix",
    "lint:quiet": "npm run lint -- --quiet",
    "prettier": "prettier \"**/*.js\" --ignore-path .eslintignore",
    "prettier:write": "npm run prettier -- --write",
    "prettier:check": "npm run prettier -- --list-different",
    "pretest": "npm run lint:quiet && npm run prettier:check",
    "test": "TZ=UTC nyc npm run test:dev && npm run coverage",
    "test:server": "./scripts/db_restore.sh -d opencollective_dvl -f test/dbdumps/opencollective_dvl.pgsql && PG_DATABASE=opencollective_dvl npm run dev",
    "test:dev": "npm run test:unit:dev && npm run test:bdd:dev",
    "test:unit:dev": "mocha --reporter-options mochaFile=$(bash scripts/test_output_dir.sh junit)/junit.xml",
    "test:unit": "nyc mocha --reporter-options mochaFile=$(bash scripts/test_output_dir.sh junit)/junit.xml",
    "test:bdd:dev": "cucumber-js --require-module @babel/register --require-module @babel/polyfill --backtrace --order random ./test/features",
    "test:bdd": "nyc cucumber-js --require-module @babel/register --require-module @babel/polyfill --backtrace --order random ./test/features",
    "coverage": "nyc report --reporter=text-lcov | coveralls",
    "db:clean": "babel-node ./scripts/replace_stripe_accounts.js",
    "db:setup": "babel-node ./scripts/db_setup.js",
    "db:migrate": "./scripts/sequelize.sh db:migrate",
    "db:migrate:undo": "./scripts/sequelize.sh db:migrate:undo",
    "db:migration:create": "./scripts/sequelize.sh migration:create",
    "db:seed": "./scripts/sequelize.sh db:seed",
    "db:copy:prod": "./scripts/db_copy_to_localhost.sh prod && PG_DATABASE=opencollective_prod_snapshot npm run db:sanitize",
    "db:copy:staging": "./scripts/db_copy_to_localhost.sh staging",
    "db:copy:prod:staging": "./scripts/db_copy_prod_to_staging.sh opencollective-staging-api && heroku run npm run db:sanitize --app opencollective-staging-api",
    "db:copy:prod:staging-dev": "./scripts/db_copy_prod_to_staging.sh $DEV && heroku run npm run db:sanitize --app $DEV",
    "db:sanitize": "babel-node scripts/replace_stripe_accounts",
    "db:reset": "babel-node scripts/reset",
    "postdb:migrate:dev": "npm run db:clean",
    "postinstall": "npm run postinstall:build && sh ./scripts/postinstall.sh",
    "postinstall:build": "if test \"$NODE_ENV\" = \"\" || test \"$NODE_ENV\" = \"development\" ; then echo \"Skipping postinstall build because NODE_ENV is '${NODE_ENV}'\" ; else npm run build ; fi",
    "git:clean": "./scripts/git_clean.sh",
    "deploy:staging": "./scripts/pre-deploy.sh staging && bash -x scripts/deploy.sh staging",
    "deploy:production": "./scripts/pre-deploy.sh production && bash -x scripts/deploy.sh production",
    "report": "node scripts/send_email_report_cli.js",
    "report:weekly": "node cron/weekly/slack-report.js",
    "report:monthly": "babel-node cron/monthly/slack-report.js",
    "check:transactions": "node scripts/check_transactions_on_stripe",
    "script": "node scripts/execute",
    "cron:10mn": "PG_MAX_CONNECTIONS=1 ./scripts/cron.sh 10mn",
    "cron:hourly": "PG_MAX_CONNECTIONS=1 ./scripts/cron.sh hourly",
    "cron:daily": "PG_MAX_CONNECTIONS=1 ./scripts/cron.sh daily",
    "cron:weekly": "PG_MAX_CONNECTIONS=1 ./scripts/cron.sh weekly",
    "cron:monthly": "PG_MAX_CONNECTIONS=1 ./scripts/cron.sh monthly",
    "cron:yearly": "PG_MAX_CONNECTIONS=1 ./scripts/cron.sh yearly",
    "compile:email": "babel-node scripts/compile-email.js",
    "compile:email:watch": "./scripts/watch_email_template.sh",
    "maildev": "npx maildev",
    "refund-transactions": "babel-node ./scripts/add_refund_transactions_from_collective.js"
  },
  "nyc": {
    "reporter": [
      "lcov",
      "text"
    ],
    "cache": true
  },
  "husky": {
    "hooks": {
      "pre-commit": "lint-staged"
    }
  },
  "lint-staged": {
    "*.{js,json}": [
      "prettier --write",
      "git add"
    ]
  },
  "license": "MIT",
  "repository": {
    "type": "git",
    "url": "https://github.com/opencollective/opencollective-api.git"
  }
}<|MERGE_RESOLUTION|>--- conflicted
+++ resolved
@@ -106,12 +106,8 @@
     "twitter": "1.7.1",
     "unicode": "11.0.1",
     "uuid": "3.3.2",
-<<<<<<< HEAD
     "validator": "10.11.0",
-    "winston": "3.1.0"
-=======
     "winston": "3.2.1"
->>>>>>> dfaeee43
   },
   "devDependencies": {
     "@babel/cli": "7.2.3",
